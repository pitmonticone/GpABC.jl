--- conflicted
+++ resolved
@@ -193,11 +193,7 @@
 
 function abc_select_emulated_particles(gpm::GPModel, parameters::AbstractArray{T, 2},
         threshold::T, selection::PosteriorSampledEmulatedParticleSelection) where {T<:Real}
-<<<<<<< HEAD
-    distances = gp_regression_sample(parameters, 1, gpm, selection.use_diagonal_covariance)
-=======
     distances = gp_regression_sample(parameters, 1, gpm, !selection.use_diagonal_covariance)
->>>>>>> d367a91b
     accepted_indices = findall(distances .<= threshold)
     return distances[accepted_indices], accepted_indices
 end