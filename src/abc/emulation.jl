"""
    EmulatedABCRejection

A convenience function that trains a Gaussian process emulator of  type [`GPmodel](@ref) then uses it in emulation-based
rejection-ABC. It creates the training data by simulating the model for the design points, trains
the emulator, creates the [`EmulatedABCRejectionInput`](@ref) object then calls [`ABCrejection](@ref).

# Fields
- `n_design_points::Int64`: The number of parameter vectors used to train the Gaussian process emulator
- `reference_data::AbstractArray{Float64,2}`: The observed data to which the simulated model output will be compared. Size: (n_model_trajectories, n_time_points)
- `n_particles::Int64`: The number of parameter vectors (particles) that will be included in the final posterior.
- `threshold::Float64`: The maximum distance from the summarised model output to summarised observed data for a parameter vector to be included in the posterior.
- `priors::AbstractArray{D,1}`: A 1D Array of continuous univariate distributions with length `n_params` from which candidate parameter vectors will be sampled.
- `summary_statistic::Union{String,AbstractArray{String,1},Function}`: Either: 1. A `String` or 1D Array of strings that Or 2. A function that outputs a 1D Array of Floats that summarises model output. REFER TO DOCS
- `simulator_function::Function`: A function that takes a parameter vector as an argument and outputs model results.
- `distance_metric::Function`: Any function that computes the distance between 2 1D Arrays (optional - default is to use the Euclidean distance).
- `gpkernel::AbstractGPKernel`: An object inheriting from [`AbstractGPKernel`](@ref) that is the Gaussian process kernel. (optional - default is the ARD-RBF/squared exponential kernel).
- `batch_size::Int64`: The number of predictions to be made in each batch (optional - default is 10 ``\\times`` `n_particles`).
- `max_iter::Int64`: The maximum number of iterations/batches before termination.
- `kwargs`: optional keyword arguments passed to ['ABCrejection'](@ref).
"""
function EmulatedABCRejection{D<:ContinuousUnivariateDistribution}(n_design_points::Int64,
    reference_data::AbstractArray{Float64,2},
    n_particles::Int64, threshold::Float64, priors::AbstractArray{D,1},
    summary_statistic::Union{String,AbstractArray{String,1},Function},
    simulator_function::Function;
    distance_metric::Function=Distances.euclidean,
    gpkernel::AbstractGPKernel=SquaredExponentialArdKernel(),
    batch_size::Int64=10*n_particles, max_iter::Int64=1000,
    repetitive_training_settings::RepetitiveTrainingSettings=RepetitiveTrainingSettings(),
    kwargs...)

    n_var_params = length(priors)

    X = sample_from_priors(n_design_points, priors)
    summary_statistic = build_summary_statistic(summary_statistic)
    reference_summary_statistic = summary_statistic(reference_data)
    y = simulate_distance(X, simulator_function, summary_statistic, distance_metric, reference_summary_statistic)

    gpem = GPModel(training_x=X, training_y=y, kernel=gpkernel)
    gp_train(gpem)
<<<<<<< HEAD
    emulator_retraining_function = function(gpem)
        retrain_emulator(repetitive_training_settings, gpem, priors,
            simulator_function, summary_statistic, distance_metric,
            reference_summary_statistic)
    end
    emulate_distance_function(params, gpem) = gp_regression(params, gpem)[1] # todo conflict
=======
    distance_prediction_function(params) = gp_regression_sample(params, gpem)
>>>>>>> 512af500

    input = EmulatedABCRejectionInput(n_var_params, n_particles, threshold,
        priors, emulator_retraining_function, emulate_distance_function, batch_size, max_iter, gpem)

    return ABCrejection(input, reference_data; kwargs...)
end

"""
    EmulatedABCSMC

A convenience function that trains a Gaussian process emulator of type [`GPmodel](@ref) then uses it in emulation-based
ABC-SMC. It creates the training data by simulating the model for the design points, trains
the emulator, creates the [`EmulatedABCSMCInput`](@ref) object then calls [`ABCSMC`](@ref).

# Fields
- `n_design_points::Int64`: The number of parameter vectors used to train the Gaussian process emulator
- `reference_data::AbstractArray{Float64,2}`: The observed data to which the simulated model output will be compared. Size: (n_model_trajectories, n_time_points)
- `n_particles::Int64`: The number of parameter vectors (particles) that will be included in the final posterior.
- `threshold_schedule::AbstractArray{Float64}`: A set of maximum distances from the summarised model output to summarised observed data for a parameter vector to be included in the posterior. Each distance will be used in a single run of the ABC-SMC algorithm.
- `priors::AbstractArray{D,1}`: A 1D Array of continuous univariate distributions with length `n_params` from which candidate parameter vectors will be sampled.
- `summary_statistic::Union{String,AbstractArray{String,1},Function}`: Either: 1. A `String` or 1D Array of strings that Or 2. A function that outputs a 1D Array of Floats that summarise model output. REFER TO DOCS
- `simulator_function::Function`: A function that takes a parameter vector as an argument and outputs model results.
- `distance_metric::Function`: Any function that computes the distance between 2 1D Arrays (optional - default is to use the Euclidean distance).
- `gpkernel::AbstractGPKernel`: An object inheriting from [`AbstractGPKernel`](@ref) that is the Gaussian process kernel. (optional - default is the ARD-RBF/squared exponential kernel).
- `batch_size::Int64`: The number of predictions to be made in each batch (optional - default is 10 ``\\times`` `n_particles`).
- `max_iter::Int64`: The maximum number of iterations/batches before termination.
- `kwargs`: optional keyword arguments passed to ['ABCSMC'](@ref).
"""
function EmulatedABCSMC{D<:ContinuousUnivariateDistribution}(n_design_points::Int64,
    reference_data::AbstractArray{Float64,2}, n_particles::Int64,
    threshold_schedule::AbstractArray{Float64,1}, priors::AbstractArray{D,1},
    summary_statistic::Union{String,AbstractArray{String,1},Function},
    simulator_function::Function;
    distance_metric::Function=Distances.euclidean,
    gpkernel::AbstractGPKernel=SquaredExponentialArdKernel(),
    batch_size::Int64=10*n_particles, max_iter::Int64=1000,
    repetitive_training_settings::RepetitiveTrainingSettings=RepetitiveTrainingSettings(),
    kwargs...)

    n_var_params = length(priors)

    X = sample_from_priors(n_design_points, priors)
    summary_statistic = build_summary_statistic(summary_statistic)
    reference_summary_statistic = summary_statistic(reference_data)
    y = simulate_distance(X, simulator_function, summary_statistic, distance_metric, reference_summary_statistic)

    gpem = GPModel(training_x=X, training_y=y, kernel=gpkernel)
    gp_train(gpem)
<<<<<<< HEAD
    emulator_retraining_function = function(gpem)
        retrain_emulator(repetitive_training_settings, gpem, priors,
            simulator_function, summary_statistic, distance_metric,
            reference_summary_statistic)
    end
    emulate_distance_function(params, gpem) = gp_regression(params, gpem)[1] # todo conflict
=======
    distance_prediction_function(params) = gp_regression_sample(params, gpem)
>>>>>>> 512af500

    input = EmulatedABCSMCInput(n_var_params, n_particles, threshold_schedule,
        priors, emulator_retraining_function, emulate_distance_function, batch_size, max_iter, gpem)

    return ABCSMC(input, reference_data; kwargs...)
end<|MERGE_RESOLUTION|>--- conflicted
+++ resolved
@@ -39,16 +39,12 @@
 
     gpem = GPModel(training_x=X, training_y=y, kernel=gpkernel)
     gp_train(gpem)
-<<<<<<< HEAD
     emulator_retraining_function = function(gpem)
         retrain_emulator(repetitive_training_settings, gpem, priors,
             simulator_function, summary_statistic, distance_metric,
             reference_summary_statistic)
     end
-    emulate_distance_function(params, gpem) = gp_regression(params, gpem)[1] # todo conflict
-=======
-    distance_prediction_function(params) = gp_regression_sample(params, gpem)
->>>>>>> 512af500
+    emulate_distance_function(params, em) = gp_regression_sample(params, em)
 
     input = EmulatedABCRejectionInput(n_var_params, n_particles, threshold,
         priors, emulator_retraining_function, emulate_distance_function, batch_size, max_iter, gpem)
@@ -97,16 +93,12 @@
 
     gpem = GPModel(training_x=X, training_y=y, kernel=gpkernel)
     gp_train(gpem)
-<<<<<<< HEAD
     emulator_retraining_function = function(gpem)
         retrain_emulator(repetitive_training_settings, gpem, priors,
             simulator_function, summary_statistic, distance_metric,
             reference_summary_statistic)
     end
-    emulate_distance_function(params, gpem) = gp_regression(params, gpem)[1] # todo conflict
-=======
-    distance_prediction_function(params) = gp_regression_sample(params, gpem)
->>>>>>> 512af500
+    emulate_distance_function(params, em) = gp_regression_sample(params, em)
 
     input = EmulatedABCSMCInput(n_var_params, n_particles, threshold_schedule,
         priors, emulator_retraining_function, emulate_distance_function, batch_size, max_iter, gpem)
