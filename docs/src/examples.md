--- conflicted
+++ resolved
@@ -8,11 +8,7 @@
 ### [Basic Gaussian Process Regression](@id example-1)
 
 ```julia
-<<<<<<< HEAD
-using GpAbc, Distributions, PyPlot
-=======
 using GpABC, Distributions, PyPlot
->>>>>>> efa719f4
 
 # prepare the data
 n = 30
@@ -34,21 +30,13 @@
 plot(test_x, [test_y f(test)]) # ... and more sophisticated plotting
 ```
 
-<<<<<<< HEAD
 ### <a name="readme-example-1"></a>[Optimising Hyperparameters for GP Regression](@id example-2)
-=======
-### [Optimising Hyperparameters for GP Regression](@id example-2)
->>>>>>> efa719f4
 
 Based on [Basic Gaussian Process Regression](@ref example-1), but with added optimisation
 of hyperparameters:
 
 ```julia
-<<<<<<< HEAD
-using GaussProABC
-=======
 using GpABC
->>>>>>> efa719f4
 
 # prepare the data ...
 
@@ -65,11 +53,7 @@
 ### [Advanced Usage of gp_train](@id example-3)
 
 ```julia
-<<<<<<< HEAD
-using GpAbc, Optim, Distributions
-=======
 using GpABC, Optim, Distributions
->>>>>>> efa719f4
 
 function gp_train_advanced(gpm::GPModel, attempts::Int)
     # Initialise the bounds, with special treatment for the second hyperparameter
@@ -99,24 +83,15 @@
 end
 ```
 
-<<<<<<< HEAD
 ### <a name="readme-example-2"></a>[Using a Custom Kernel](@id example-4)
-=======
-### [Using a Custom Kernel](@id example-4)
->>>>>>> efa719f4
 
 The methods below should be implemented for the custom kernel, unless indicated as optional.
 Please see reference documentation for detailed description of each method and parameter.
 
 ```julia
-<<<<<<< HEAD
-using GpAbc
-import GpAbc.covariance, GpAbc.get_hyperparameters_size
-=======
 using GpABC
 import GpABC.covariance, GpABC.get_hyperparameters_size, GpABC.covariance_diagonal,
     GpABC.covariance_training, GpABC.covariance_grad
->>>>>>> efa719f4
 
 """
    This is the new kernel that we are adding
@@ -178,10 +153,6 @@
 end
 
 gpm = GPModel(training_x, training_y, MyCustomkernel())
-<<<<<<< HEAD
-theta_mle = gp_train(gpm)
-=======
 theta = gp_train(gpm)
->>>>>>> efa719f4
 (test_y, test_var) = gp_regression(test_x, gpm)
 ```