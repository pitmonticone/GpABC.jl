--- conflicted
+++ resolved
@@ -51,11 +51,7 @@
 possible workaround is trying to run [`gp_train`](@ref) several times with random starting points. This approach is demonstrated in [Advanced Usage of gp_train example](@ref example-3).
 
 `Optim` has a built in constraint of running no more than 1000 iterations of any optimisation
-<<<<<<< HEAD
-algorithm. `GpAbc` relies on this feature to ensure that the training procedure
-=======
 algorithm. `GpABC` relies on this feature to ensure that the training procedure
->>>>>>> efa719f4
 does not get stuck forever. As a consequence, the optimizer might exit prematurely,
 before reaching the local optimum. Setting `log_level` argument of [`gp_train`](@ref) to a value
 greater than zero will make it log its actions to standard output, including
@@ -63,11 +59,7 @@
 
 ## Kernels
 
-<<<<<<< HEAD
-`GpAbc` ships with an extensible library of kernel functions. Each kernel is represented with a type that derives from [`AbstractGPKernel`](@ref):
-=======
 `GpABC` ships with an extensible library of kernel functions. Each kernel is represented with a type that derives from [`AbstractGPKernel`](@ref):
->>>>>>> efa719f4
 * [`SquaredExponentialIsoKernel`](@ref)
 * [`SquaredExponentialArdKernel`](@ref)
 * [`MaternIsoKernel`](@ref)
