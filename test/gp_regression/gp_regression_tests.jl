--- conflicted
+++ resolved
@@ -91,15 +91,9 @@
 
     posterior_sample = gp_regression_sample(test_x, 1, gpem)
     @test size(posterior_sample)==(size(test_x,1),)
-<<<<<<< HEAD
-	
-=======
 
-    # Check empirical mean/variance from samples approaches
-    # gp_regression result
+    # Check empirical mean/variance from samples approaches gp_regression result
 
->>>>>>> d367a91b
-	# Check empirical mean/variance from samples converges
 	n_samples_seq = [1000, 3000, 10000, 30000, 100000, 300000]
 	@test posterior_test(gp_mean, gp_var, test_x, gpem, n_samples_seq)
 
